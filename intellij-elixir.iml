--- conflicted
+++ resolved
@@ -30,11 +30,8 @@
     <orderEntry type="library" name="JInterface" level="project" />
     <orderEntry type="library" scope="TEST" name="mockito-core-2.0.7-beta" level="project" />
     <orderEntry type="library" scope="TEST" name="objenesis-2.1" level="project" />
-<<<<<<< HEAD
+    <orderEntry type="library" name="junit-4.11" level="project" />
     <orderEntry type="module" module-name="jps-shared" />
     <orderEntry type="module" module-name="jps-builder" />
-=======
-    <orderEntry type="library" name="junit-4.11" level="project" />
->>>>>>> 87675d61
   </component>
 </module>