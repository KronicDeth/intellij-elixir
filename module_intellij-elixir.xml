<?xml version="1.0" encoding="UTF-8"?>
<project name="module_intellij-elixir" default="compile.module.intellij-elixir">

  <dirname property="module.intellij-elixir.basedir" file="${ant.file.module_intellij-elixir}"/>

  <import file="${module.intellij-elixir.basedir}/idea.xml"/>

  <property name="module.jdk.home.intellij-elixir" value="${project.jdk.home}"/>
  <property name="module.jdk.bin.intellij-elixir" value="${project.jdk.bin}"/>
  <property name="module.jdk.classpath.intellij-elixir" value="${project.jdk.classpath}"/>

  <property name="compiler.args.intellij-elixir" value="-encoding UTF-8 -source 1.6 ${compiler.args}"/>

  <property name="intellij-elixir.bin.dir" value="${module.intellij-elixir.basedir}/bin" />
  <property name="intellij-elixir.jps-shared.output.dir" value="${module.intellij-elixir.basedir}/out/production/jps-shared" />
  <property name="intellij-elixir.jps-builder.output.dir" value="${module.intellij-elixir.basedir}/out/production/jps-builder" />
  <property name="intellij-elixir.output.dir" value="${module.intellij-elixir.basedir}/out/production/intellij-elixir"/>
  <property name="intellij-elixir.testoutput.dir" value="${module.intellij-elixir.basedir}/out/test/intellij-elixir"/>
  
  <path id="intellij-elixir.module.bootclasspath">
    <!-- Paths to be included in compilation bootclasspath -->
  </path>
  
  <path id="intellij-elixir.module.production.classpath">
    <path refid="${module.jdk.classpath.intellij-elixir}"/>
    <path refid="library.junit.classpath"/>
    <pathelement location="${idea.cache}/lib/hamcrest-core-1.3.jar"/>
    <pathelement location="${idea.cache}/lib/hamcrest-library-1.3.jar"/>
    <pathelement location="${idea.cache}/lib/junit-4.11.jar"/>
  </path>
  
  <path id="intellij-elixir.runtime.production.module.classpath">
    <pathelement location="${intellij-elixir.output.dir}"/>
    <path refid="library.junit.classpath"/>
    <pathelement location="${idea.cache}/lib/hamcrest-core-1.3.jar"/>
    <pathelement location="${idea.cache}/lib/hamcrest-library-1.3.jar"/>
    <pathelement location="${idea.cache}/lib/junit-4.11.jar"/>
  </path>
  
  <path id="intellij-elixir.module.classpath">
    <path refid="${module.jdk.classpath.intellij-elixir}"/>
    <pathelement location="${intellij-elixir.output.dir}"/>
    <path refid="library.junit.classpath"/>
    <pathelement location="#{basedir}/tests/objenesis-2.1.jar"/>
    <pathelement location="#{basedir}/tests/mockito-2.1.jar"/>
    <pathelement location="${idea.cache}/lib/hamcrest-core-1.3.jar"/>
    <pathelement location="${idea.cache}/lib/hamcrest-library-1.3.jar"/>
    <pathelement location="${idea.cache}/lib/junit-4.11.jar"/>
  </path>
  
  <path id="intellij-elixir.runtime.module.classpath">
    <pathelement location="${intellij-elixir.testoutput.dir}"/>
    <pathelement location="${intellij-elixir.output.dir}"/>
    <path refid="library.junit.classpath"/>
    <pathelement location="${idea.cache}/lib/hamcrest-core-1.3.jar"/>
    <pathelement location="${idea.cache}/lib/hamcrest-library-1.3.jar"/>
    <pathelement location="${idea.cache}/lib/junit-4.11.jar"/>
  </path>
  
  
  <patternset id="excluded.from.module.intellij-elixir">
    <patternset refid="ignored.files"/>
  </patternset>
  
  <patternset id="excluded.from.compilation.intellij-elixir">
    <patternset refid="excluded.from.module.intellij-elixir"/>
  </patternset>

  <path id="intellij-elixir.module.jps-shared.sourcepath">
    <dirset dir="${module.intellij-elixir.basedir}/jps-shared">
      <include name="src"/>
    </dirset>
  </path>

  <path id="intellij-elixir.module.jps-builder.sourcepath">
    <dirset dir="${module.intellij-elixir.basedir}/jps-builder">
      <include name="src"/>
    </dirset>
  </path>

  <path id="intellij-elixir.module.sourcepath">
    <dirset dir="${module.intellij-elixir.basedir}">
      <include name="src"/>
      <include name="gen"/>
      <include name="res"/>
    </dirset>
  </path>
  
  <path id="intellij-elixir.module.test.sourcepath">
    <dirset dir="${module.intellij-elixir.basedir}">
      <include name="tests"/>
      <include name="testData"/>
    </dirset>
  </path>
  
  
  <target name="compile.module.intellij-elixir" depends="compile.module.intellij-elixir.production,compile.module.intellij-elixir.tests" description="Compile module intellij-elixir"/>

  <target name="compile.module.jps-shared.production" depends="register.custom.compilers" description="Compile module jps-shared; production classes">
    <mkdir dir="${intellij-elixir.jps-shared.output.dir}"/>
    <javac2 destdir="${intellij-elixir.jps-shared.output.dir}" debug="${compiler.debug}" nowarn="${compiler.generate.no.warnings}" memorymaximumsize="${compiler.max.memory}" fork="true" executable="${module.jdk.bin.intellij-elixir}/javac">
      <compilerarg line="${compiler.args.intellij-elixir}"/>
      <bootclasspath refid="intellij-elixir.module.bootclasspath"/>
      <classpath refid="intellij-elixir.module.production.classpath"/>
      <src refid="intellij-elixir.module.jps-shared.sourcepath"/>
      <patternset refid="excluded.from.compilation.intellij-elixir"/>
    </javac2>

    <copy todir="${intellij-elixir.jps-shared.output.dir}">
      <fileset dir="${module.intellij-elixir.basedir}/jps-shared/src">
        <patternset refid="compiler.resources"/>
        <type type="file"/>
      </fileset>
    </copy>

  </target>

  <target name="compile.module.jps-builder.production" depends="register.custom.compilers,compile.module.jps-shared.production" description="Compile module jps-builder; production classes">
    <mkdir dir="${intellij-elixir.jps-builder.output.dir}"/>
    <javac2 destdir="${intellij-elixir.jps-builder.output.dir}" debug="${compiler.debug}" nowarn="${compiler.generate.no.warnings}" memorymaximumsize="${compiler.max.memory}" fork="true" executable="${module.jdk.bin.intellij-elixir}/javac">
      <compilerarg line="${compiler.args.intellij-elixir}"/>
      <bootclasspath refid="intellij-elixir.module.bootclasspath"/>
      <classpath refid="intellij-elixir.module.production.classpath"/>
      <classpath path="${intellij-elixir.jps-shared.output.dir}"/>
      <src refid="intellij-elixir.module.jps-builder.sourcepath"/>
      <patternset refid="excluded.from.compilation.intellij-elixir"/>
    </javac2>

    <copy todir="${intellij-elixir.jps-builder.output.dir}">
      <fileset dir="${module.intellij-elixir.basedir}/jps-builder/src">
        <patternset refid="compiler.resources"/>
        <type type="file"/>
      </fileset>
    </copy>

  </target>

  <target name="compile.module.intellij-elixir.production" depends="register.custom.compilers,compile.module.jps-shared.production,compile.module.jps-builder.production" description="Compile module intellij-elixir; production classes">
    <mkdir dir="${intellij-elixir.output.dir}"/>
    <javac2 destdir="${intellij-elixir.output.dir}" debug="${compiler.debug}" nowarn="${compiler.generate.no.warnings}" memorymaximumsize="${compiler.max.memory}" fork="true" executable="${module.jdk.bin.intellij-elixir}/javac">
      <compilerarg line="${compiler.args.intellij-elixir}"/>
      <bootclasspath refid="intellij-elixir.module.bootclasspath"/>
      <classpath refid="intellij-elixir.module.production.classpath"/>
      <classpath path="${intellij-elixir.jps-shared.output.dir}"/>
      <classpath path="${intellij-elixir.jps-builder.output.dir}"/>
      <src refid="intellij-elixir.module.sourcepath"/>
      <patternset refid="excluded.from.compilation.intellij-elixir"/>
    </javac2>

    <copy todir="${intellij-elixir.output.dir}">
      <fileset dir="${module.intellij-elixir.basedir}/src">
        <patternset refid="compiler.resources"/>
        <type type="file"/>
      </fileset>
      <fileset dir="${module.intellij-elixir.basedir}/gen">
        <patternset refid="compiler.resources"/>
        <type type="file"/>
      </fileset>
      <fileset dir="${module.intellij-elixir.basedir}/res">
        <patternset refid="compiler.resources"/>
        <type type="file"/>
      </fileset>
    </copy>
  </target>

  <target name="compile.module.intellij-elixir.tests" depends="register.custom.compilers,compile.module.intellij-elixir.production" description="compile module intellij-elixir; test classes" unless="skip.tests">
    <mkdir dir="${intellij-elixir.testoutput.dir}"/>
    <javac2 destdir="${intellij-elixir.testoutput.dir}" debug="${compiler.debug}" nowarn="${compiler.generate.no.warnings}" memorymaximumsize="${compiler.max.memory}" fork="true" executable="${module.jdk.bin.intellij-elixir}/javac">
      <compilerarg line="${compiler.args.intellij-elixir}"/>
      <bootclasspath refid="intellij-elixir.module.bootclasspath"/>
      <classpath refid="intellij-elixir.module.classpath"/>
      <src refid="intellij-elixir.module.test.sourcepath"/>
      <patternset refid="excluded.from.compilation.intellij-elixir"/>
    </javac2>
    
    <copy todir="${intellij-elixir.testoutput.dir}">
      <fileset dir="${module.intellij-elixir.basedir}/tests">
        <patternset refid="compiler.resources"/>
        <type type="file"/>
      </fileset>
      <fileset dir="${module.intellij-elixir.basedir}/testData">
        <patternset refid="compiler.resources"/>
        <type type="file"/>
      </fileset>
    </copy>
  </target>
  
  <target name="clean.module.intellij-elixir" description="cleanup module">
    <delete dir="${intellij-elixir.jps-shared.output.dir}"/>
    <delete dir="${intellij-elixir.jps-builder.output.dir}"/>
    <delete dir="${intellij-elixir.output.dir}"/>
    <delete dir="${intellij-elixir.testoutput.dir}"/>
  </target>

  <path id="classpath.test">
    <path refid="intellij-elixir.module.production.classpath"/>
    <pathelement location="${intellij-elixir.output.dir}"/>
    <pathelement location="${intellij-elixir.testoutput.dir}"/>
    <pathelement location="${idea.cache}/lib/guava-17.0.jar"/>
  </path>

  <property name="test" value="tests"/>

  <import file="${module.intellij-elixir.basedir}/elixir.xml"/>
  <import file="${module.intellij-elixir.basedir}/intellij_elixir.xml"/>

  <target name="test.module.intellij-elixir" depends="compile.module.intellij-elixir,release.intellij_elixir,unpack.elixir.zip" description="test module">
    <mkdir dir="tmp"/>
    <mkdir dir="tmp/results"/>

    <exec executable="${intellij_elixir.executable}">
      <arg value="start"/>
    </exec>

    <!-- must fork or env won't work -->
    <junit failureproperty="failure_found"
           fork="true"
           forkmode="once"
           haltonfailure="no"
           printsummary="on"
           showoutput="yes">
      <env key="ELIXIR_LANG_ELIXIR_PATH" value="${elixir.output.zip.root.dir}"/>
      <env key="INTELLIJ_ELIXIR_PATH" value="${module.intellij-elixir.basedir}"/>
      <classpath>
        <path refid="classpath.test" />
        <pathelement location="${basedir}/tests/mockito-core-2.0.7-beta.jar"/>
        <pathelement location="${basedir}/tests/objenesis-2.1.jar"/>
        <pathelement location="${test.build}"/>
        <pathelement location="${idea.cache}/lib/junit-4.11.jar"/>
      </classpath>
      <formatter type="brief" usefile="false"/>
      <formatter type="xml"/>
      <batchtest todir="tmp/results">
        <fileset dir="${test}">
          <include name="**/*Test*.java"/>
          <!-- Marked with @Ignore annotation, but not ignored for unknown reason -->
          <exclude name="org/elixir_lang/parser_definition/ParsingTestCase.java"/>
          <exclude name="org/elixir_lang/parser_definition/**/ParsingTestCase.java"/>
          <!-- TODO get inspection tests to work with ant -->
          <exclude name="org/elixir_lang/inspection/*TestCase.java"/>
          <!-- Causes ERROR: Problems during index shutdown. TODO get fix from https://devnet.jetbrains.com/message/5539376#5539376 -->
          <exclude name="org/elixir_lang/action/*Test.java"/>
          <exclude name="org/elixir_lang/mix/importWizard/*Test.java"/>
        </fileset>
      </batchtest>
    </junit>

    <exec executable="${intellij_elixir.executable}">
      <arg value="stop"/>
    </exec>

    <!-- generate report with junitreport -->
    <junitreport todir="tmp">
      <fileset dir="tmp/results" />
      <report todir="tmp/report" />
    </junitreport>

    <!-- concat the report through a filter chain to extract what you want -->
    <concat>
      <fileset file="tmp/report/overview-summary.html" />
      <filterchain>
        <linecontainsregexp>
          <regexp pattern='title="Display all tests"' />
        </linecontainsregexp>
        <tokenfilter>
          <replaceregex pattern='&lt;td&gt;&lt;a title="Display all tests" href="all-tests.html"&gt;(\d+)&lt;/a&gt;&lt;/td&gt;&lt;td&gt;&lt;a title="Display all failures" href="alltests-fails.html"&gt;(\d+)&lt;/a&gt;&lt;/td&gt;&lt;td&gt;&lt;a title="Display all errors" href="alltests-errors.html"&gt;(\d+).*$' replace="Run: \1, Failed: \2, Errors: \3" />
        </tokenfilter>
      </filterchain>
    </concat>

    <antcall target="check_test"/>
  </target>

  <target name="check_test" if="failure_found">
    <fail message="Failures found"/>
  </target>

  <property name="intellij-elixir.plugin.path.jar" value="${module.intellij-elixir.basedir}/intellij-elixir.zip"/>

  <!-- Build archive for plugin 'intellij-elixir' -->
  <target name="plugin.build.jar.intellij-elixir" depends="compile.module.intellij-elixir" description="Build plugin archive for module &#39;intellij-elixir&#39;">
    <property name="tmp.dir.intellij-elixir" value="${module.intellij-elixir.basedir}/../temp"/>
    <mkdir dir="${tmp.dir.intellij-elixir}"/>
    <mkdir dir="${tmp.dir.intellij-elixir}/lib"/>
    <mkdir dir="${tmp.dir.intellij-elixir}/lib/jps"/>

    <jar destfile="${tmp.dir.intellij-elixir}/lib/jps-shared.jar" duplicate="preserve">
      <zipfileset dir="${intellij-elixir.jps-shared.output.dir}"/>
      <manifest>
        <attribute name="Created-By" value="IntelliJ IDEA"/>
        <attribute name="Manifest-Version" value="1.0"/>
      </manifest>
    </jar>

    <jar destfile="${tmp.dir.intellij-elixir}/lib/jps/jps-builder.jar" duplicate="preserve">
      <zipfileset dir="${intellij-elixir.jps-builder.output.dir}"/>
      <manifest>
        <attribute name="Created-By" value="IntelliJ IDEA"/>
        <attribute name="Manifest-Version" value="1.0"/>
      </manifest>
    </jar>

    <jar destfile="${tmp.dir.intellij-elixir}/lib/intellij-elixir.jar" duplicate="preserve">
      <zipfileset dir="${intellij-elixir.output.dir}"/>
      <manifest>
        <attribute name="Created-By" value="IntelliJ IDEA"/>
        <attribute name="Manifest-Version" value="1.0"/>
      </manifest>
    </jar>
<<<<<<< HEAD
=======
    <copy file="${idea.cache}/lib/junit-4.11.jar" tofile="${tmp.dir.intellij-elixir}/lib/junit-4.11.jar"/>
    <copy file="${idea.cache}/lib/hamcrest-core-1.3.jar" tofile="${tmp.dir.intellij-elixir}/lib/hamcrest-core-1.3.jar"/>
    <copy file="${idea.cache}/lib/hamcrest-library-1.3.jar" tofile="${tmp.dir.intellij-elixir}/lib/hamcrest-library-1.3.jar"/>
>>>>>>> 87675d61
    <zip destfile="${intellij-elixir.plugin.path.jar}">
      <fileset dir="${module.intellij-elixir.basedir}/../temp"/>
    </zip>
    <delete dir="${tmp.dir.intellij-elixir}"/>
  </target>
</project><|MERGE_RESOLUTION|>--- conflicted
+++ resolved
@@ -307,12 +307,9 @@
         <attribute name="Manifest-Version" value="1.0"/>
       </manifest>
     </jar>
-<<<<<<< HEAD
-=======
     <copy file="${idea.cache}/lib/junit-4.11.jar" tofile="${tmp.dir.intellij-elixir}/lib/junit-4.11.jar"/>
     <copy file="${idea.cache}/lib/hamcrest-core-1.3.jar" tofile="${tmp.dir.intellij-elixir}/lib/hamcrest-core-1.3.jar"/>
     <copy file="${idea.cache}/lib/hamcrest-library-1.3.jar" tofile="${tmp.dir.intellij-elixir}/lib/hamcrest-library-1.3.jar"/>
->>>>>>> 87675d61
     <zip destfile="${intellij-elixir.plugin.path.jar}">
       <fileset dir="${module.intellij-elixir.basedir}/../temp"/>
     </zip>
