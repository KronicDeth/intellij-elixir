package org.elixir_lang.documentation

import com.intellij.psi.PsiElement
import org.elixir_lang.beam.Beam
import org.elixir_lang.psi.ElixirUnmatchedUnqualifiedNoParenthesesCall
import org.elixir_lang.psi.call.Call
import org.elixir_lang.psi.impl.getModuleName

object BeamDocsHelper {
    fun fetchDocs(element: PsiElement, resolved: PsiElement, ignoreDefiner: Boolean) : FetchedDocs? {
        val beam = Beam.from(resolved.containingFile.originalFile.virtualFile)
                ?: Beam.from(element.containingFile.originalFile.virtualFile)
                ?: return null

        if (resolved.firstChild.text == "defmodule"){
            val moduleDocumentation = beam.documentation()?.moduleDocs?.englishDocs
            return moduleDocumentation?.let { FetchedDocs.ModuleDocumentation(resolved.getModuleName().orEmpty(), it) }
        } else if (element is Call){
            val functionName = if (ignoreDefiner) element.name.orEmpty() else element.functionName().orEmpty()
            val arityRange = element.primaryArity()

            val moduleName = beam.atoms()?.moduleName().orEmpty()

            val docs = beam.documentation()?.docs
                    ?.docsForOrSimilar(functionName, arityRange ?: 0) ?: return null

            val kind = docs.kind

            val signature = docs.signatures.first()
            val arguments = signature.removePrefix(functionName)
                    .removePrefix("(")
                    .removeSuffix(")")
                    .split(",")
                    .map { it.trim() }

            val metadata = beam.documentation()?.docs?.getFunctionMetadataOrSimilar(functionName, arityRange ?: 0)
            val deprecatedMetadata = metadata?.firstOrNull{it.name == "deprecated"}

            val deprecatedText: String? = when (deprecatedMetadata){
                null -> null
                else -> deprecatedMetadata.value.orEmpty()
            }

            val functionDocs =
                    beam.documentation()?.docs?.getFunctionDocsOrSimilar(functionName, arityRange ?: 0)

            val docsText = functionDocs?.firstOrNull()?.documentationText
            if (docsText != null || deprecatedMetadata != null)
                return FetchedDocs.FunctionOrMacroDocumentation(moduleName, docsText.orEmpty(), kind,
                        functionName, deprecatedText, arguments)
        }
<<<<<<< HEAD
=======
        else if (element.text.first().isUpperCase()){
            val beam = Beam.from(resolved.containingFile.originalFile.virtualFile) ?: return null
            val moduleDocumentation = beam.documentation()?.moduleDocs?.englishDocs
            return moduleDocumentation?.let { FetchedDocs.ModuleDocumentation(resolved.getModuleName().orEmpty(), it) }
        }
>>>>>>> 435e326b

        return null
    }
}<|MERGE_RESOLUTION|>--- conflicted
+++ resolved
@@ -49,14 +49,6 @@
                 return FetchedDocs.FunctionOrMacroDocumentation(moduleName, docsText.orEmpty(), kind,
                         functionName, deprecatedText, arguments)
         }
-<<<<<<< HEAD
-=======
-        else if (element.text.first().isUpperCase()){
-            val beam = Beam.from(resolved.containingFile.originalFile.virtualFile) ?: return null
-            val moduleDocumentation = beam.documentation()?.moduleDocs?.englishDocs
-            return moduleDocumentation?.let { FetchedDocs.ModuleDocumentation(resolved.getModuleName().orEmpty(), it) }
-        }
->>>>>>> 435e326b
 
         return null
     }
