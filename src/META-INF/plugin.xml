<idea-plugin version="2">
  <id>org.elixir_lang</id>
  <name>Elixir</name>
  <version>0.4.0-prerelease</version>
  <vendor email="Kronic.Deth@gmail.com">Luke Imhoff</vendor>

  <description><![CDATA[
      Elixir plugin
    ]]></description>

  <change-notes><![CDATA[
      <strong>
        The parser is incomplete until
        <a href="https://github.com/KronicDeth/intellij-elixir/milestones/v1.0.0">
          v1.0.0
        </a>.  If you see an odd error from valid Elixir code, check if it's a
        <a href="https://github.com/KronicDeth/intellij-elixir/issues?q=is%3Aopen+is%3Aissue+milestone%3Av1.0.0+label%3Abug">
          known bug
        </a> that is planned to be fixed for v1.0.0.  If you don't see your error, please
        <a href="https://github.com/KronicDeth/intellij-elixir/issues/new">
          open a new issue
        </a>. Please subscribe to notifications on
        <a href="https://github.com/KronicDeth/intellij-elixir/issues/6">
          Issue #6
        </a> if you want to be notified when the parser is complete.
      </strong>
      <h1>Next Release</h1>
      <ul>
        <li>
          <p>Bug Fixes</p>
          <ul>
            <li>Fix parsing of unary vs binary +/- with leading and trailing spaces and newlines</li>
            <li>Allow EOL between list arguments and <code>]</code></li>
            <li>
              Relative identifiers after <code>.</code> that start with <code>and</code>, <code>or</code>, and
              <code>not</code> will be lexed as a single identifier instead of <code>and</code>, <code>or</code>, or
              <code>not</code> followed by another identifier.
            </li>
            <li><code>end</code> is allowed as a relative identifier after <code>.</code></li>
            <li>Fix <code>(...)</code> as part of matched expression in no parentheses stab signature</li>
            <li>Allow multiple newlines to mark the end of an expression, but only one <code>;</code></li>
            <li>
              Allow operators in function references (<code>&lt;op&gt;/&lt;arity&gt;</code>) for function captures
              (<code>&amp;&lt;op&gt;/&lt;arity&gt;</code>)
            </li>
            <li><code>unquote_splicing</code> is properly wrapped in <code>__block__</code> when in stab bodies</li>
            <li>Check for matching terminator in heredocs when determining white space type at beginning of line</li>
          </ul>
          <p>Incompatible Changes</p>
          <ul>
            <li>
              New Elixir File has moved to the last item in the New File menu to preserve <code>CTRL+N ENTER</code>
              keyboard shortcut for <code>New &gt; File</code>
            </li>
          </ul>
        </li>
      </ul>
      <h1>0.3.5</h1>
      <ul>
        <li>
          <p>Enhancements</p>
          <ul>
            <li><code>do</code> blocks (<code>do end</code>)</li>
            <li>Unmatched expressions (operations involving <code>do</code> block calls and normal matched expressions)</li>
          </ul>
        </li>
        <li>
          <p>Bug Fixes</p>
          <ul>
            <li>Lex full atom instead of just identifier-like operator prefix (<code>:in<nospace>dex</code> before vs <code>:index</code> after)</li>
            <li><code>!</code> and <code>not</code> are properly wrapped in <code>__block__</code>s when in stab bodies</li>
          </ul>
        </li>
      </ul>
      <h1>v0.3.4</h1>
      <ul>
        <li>
          <p>Enhancements</p>
          <ul>
            <li>Bracket at expression (<code>@foo[key]</code>)</li>
            <li>Anonymous functions (<code>fn end</code>), stab clauses (<code>-&gt;</code>), and parentheticals (<code>1 + 2</code>)</li>
            <li>Maps (<code>%{}</code>) and structs (<code>%User{}</code>)</li>
            <li>Tuples (<code>{}</code>)</li>
            <li>Bit Strings (<code>&lt;&lt;&gt;&gt;</code>)</li>
          </ul>
        </li>
      </ul>
      <h1>v0.3.3</h1>
      <ul>
        <li>
          <p>Enhancements</p>
          <ul>
            <li>
              <p>Remote function calls (<code>Alias.function</code>, <code>:atom.function</code>, etc) and local function calls (<code>function</code>) with...</p>
              <ul>
                <li>
                  <p>No Parentheses with...</p>
                  <ul>
                    <li>No Arguments (<code>Alias.function</code>)</li>
                    <li>Keywords (<code>Alias.function key: value</code>)</li>
                    <li>
                      Nested No Parentheses Call (<code>Alias.function Inner.function positional, key: value</code>)
                    </li>
                    <li>Positional and Keyword arguments (<code>Alias.function positional, key: value</code>)</li>
                    <li>Matched Expression (<code>Alias.function 1 + 2</code>)</li>
                  </ul>
                </li>
                <li>
                  <p>Parentheses with...</p>
                  <ul>
                    <li>No arguments (<code>Alias.function()</code>)</li>
                    <li>No Parentheses Call (<code>Alias.function(Inner.function positional, key: value</code>)</li>
                    <li>Keywords (<code>Alias.function(key: value)</code>)</li>
                    <li>Positional and Keyword arguments (<code>Alias.function(positional, key: value)</code>)</li>
                    <li>Trailing parentheses for quoting (<code>def unquote(variable)(positional)</code>)</li>
                  </ul>
                </li>
              </ul>
            </li>
            <li>Bracket expressions (<code>foo[key]</code>)</li>
          </ul>
        </li>
      </ul>
      <h1>v0.3.2</h1>
      <ul>
        <li>
          <p>Bug Fixes</p>
          <ul>
            <li>
              Fix
              <code>
                NoSuchElementException
              </code>
              when no suggested SDK home paths are available.  Thanks to
              <a href="https://github.com/zyuyou">
                zyuyou
              </a>
              for
              <a href="https://github.com/KronicDeth/intellij-elixir/issues/120">
              reporting
              </a>
            </li>
          </ul>
        </li>
      </ul>
      <h1>v0.3.1</h1>
      <ul>
        <li>
          <p>Enhancements</p>
          <ul>
            <li>
              File &gt; New &gt; Project From Existing Sources can be used in IntelliJ to setup the excludes, sources, tests,
              SDK and libraries for an Elixir project that has already been created with <code>mix new</code>.
            </li>
            <li>
              Operators can be qualified function names.
            </li>
            <li>
              Anonymous function calls (<code>.(...)</code>)
            </li>
            <li>
              Inspection that marks errors when keywords aren't at end of list.
            </li>
          </ul>
        </li>
      </ul>
      <h1>v0.3.0</h1>
      <ul>
        <li>
          <p>Enhancements</p>
          <ul>
            <li>
              <code>\x</code> is marked an error in CharLists, CharList Heredocs, Strings, and String Heredocs, but not
              in any sigils.
            </li>
            <li>
              New Elixir File will automatically underscore the camel case module name when creating the file name and
              will convert qualifying aliases before the last <code>.</code> to directories.
            </li>
          </ul>
        </li>
        <li>
          <p>Incompatible Changes</p>
          <ul>
            <li>
              New Elixir File validates that the name is a valid Alias, so each <code>.</code> separated part must start with a
              capital letter.  Previous New Elixir File validated that the name was a valid path, and so forced the name
              to be lowercase.
            </li>
          </ul>
        </li>
      </ul>
      <h1>v0.2.1</h1>
      <ul>
        <li>
          <p>Enhancements</p>
          <ul>
            <li>
              No parentheses function calls can occur as the right operand in binary infix operations or the sole
              operand of unary prefix operation.
            </li>
            <li>
              Function calls with neither parentheses nor <code>do</code> blocks that have at least 2 arguments: a
              positional argument and keyword arguments or 2 or more positional argument(s) followed by optional keyword
              arguments.
            </li>
            <li>Inspection that marks errors for ambiguous commas</li>
            <li>Inspection that marks errors for ambiguous parentheses</li>
            <li>Quick Fix for the ambiguous parentheses to remove the space between the function name and the opening parentheses.</li>
            <li>Inspection that marks errors for missing end-of-expressions (<code>;</code> and newlines) between expressions.</li>
            <li>Quick Fix to insert <code>;</code> for missing end-of-expression.</li>
            <li>Quick Fix to insert newline for missing end-of-expression.</li>
          </ul>
        </li>
        <li>
          <p>Bug Fixes</p>
          <ul>
            <li>Right hand-side of dot_alias and dot_identifier was translated incorrectly. Only Aliases and Identifiers are allowed now.</li>
          </ul>
        </li>
      </ul>
      <h1>v0.2.0</h1>
      <ul>
        <li>
          <p>Enhancements</p>
          <ul>
            <li>
              <p>New attributes for parts of numbers on Color Settings Page</p>
              <ul>
                <li>Binary, Decimal, Hexadecimal, and Octal Digits</li>
                <li>Decimal Exponent, Mark, and Separator</li>
                <li>
                  <p>Invalid Binary, Decimal, Hexadecimal, and Octal Digits</p>
                  <ul>
                    <li>2-9, A-Z, and a-z will be parsed as invalid binary digits</li>
                    <li>8-9, A-Z, and a-z will be parsed as invalid octal digits</li>
                    <li>G-Z and g-z will be parsed as invalid hexadecimal digits</li>
                  </ul>
                </li>
                <li>
                  <p>Non-Decimal Base Prefix</p>
                  <ul>
                    <li>Any letter other than b, o, or x, in either case, will be recognized as an invalid whole number base</li>
                  </ul>
                </li>
                <li>Obsolete Non-Decimal Base Prefix (<code>B</code> for binary and <code>X</code> for hexadecimal)</li>
              </ul>
            </li>
            <li>Any digit, 0-9, A-Z, or a-z will be parsed as invalid for invalid whole number based numbers</li>
            <li>Recovery for non-decimal whole numbers if the prefix is given, but no digits are given</li>
          </ul>
        </li>
        <li>
          <p>Incompatible Changes</p>
          <ul>
            <li>Recovery for non-decimal whole numbers if the prefix is given, but no digits are given</li>
          </ul>
        </li>
      </ul>
      <h1>v0.1.4</h1>
      <ul>
        <li>
          <p>Enhancements</p>
          <ul>
            <li>All valid escape sequences (<code>\&lt;character&gt;</code>, <code>\x&lt;hexadecimal&gt;</code>, <code>\x{&lt;hexadecimal&gt;}</code>,) are recognized.</li>
            <li>Support for creation of Elixir modules</li>
            <li>Use pygments' elixir_example.ex supplied by Alexei Sholik for Color Settings Page.</li>
            <li><code>?</code> before any character or valid escape sequence will be recognized as a character token.</li>
            <li><code>;</code> is recognized as EOL. <code>\r\n</code> and <code>\n</code> style EOL can be escaped with <code>\</code> and will be treated as whitespace.</li>
            <li>Operator arity, associativity, and precedence</li>
            <li>Decimal integers and floats</li>
            <li>Identifiers (variable, function, and macro names)</li>
            <li><code>...</code> identifier</li>
            <li>Aliases (module names)</li>
            <li>Keyword Identifiers</li>
            <li>Empty Parentheses</li>
            <li>In Operator</li>
            <li>Dot Operator</li>
            <li>Keyword Lists</li>
            <li>Matched Expressions</li>
            <li>Regular Keywords (<code>end</code>, <code>false</code>, <code>fn</code>, <code>nil</code>, and <code>true</code>)
          </ul>
        </li>
        <li>
          <p>Bug Fixes</p>
          <ul>
            <li>Sigil terminator escapes are recognized, so that sigils are no longer prematurely terminated.</li>
            <li>Comments do not consume EOL, so trailing comments don't cause error parsing expression on following line.</li>
            <li>Sigil modifiers now work on groups in addition to heredocs.</li>
            <li><code>;</code> is separate from <code>EOL</code> and either or both can separate expressions, but only <code>EOL</code> can separate operators and operands for operations</li>
          </ul>
         </li>
      </ul>
    ]]>
  </change-notes>

  <!-- please see http://confluence.jetbrains.com/display/IDEADEV/Build+Number+Ranges for description -->
  <idea-version since-build="131"/>

  <!-- please see http://confluence.jetbrains.com/display/IDEADEV/Plugin+Compatibility+with+IntelliJ+Platform+Products
       on how to target different products -->
  <depends>com.intellij.modules.lang</depends>
  <depends config-file="rich-platform-plugin.xml" optional="true">com.intellij.modules.java</depends>

  <extensions defaultExtensionNs="com.intellij">
    <!-- Elixir Module Structure -->
    <sdkType implementation="org.elixir_lang.sdk.ElixirSdkType"/>

    <moduleConfigurationEditorProvider implementation="org.elixir_lang.module.DefaultModuleEditorsProvider" order="first"/>

    <editorNotificationProvider implementation="org.elixir_lang.inspection.SetupSDKNotificationProvider"/>

    <!-- Mix related extensions -->
    <projectConfigurable instance="org.elixir_lang.settings.ElixirExternalToolsConfigurable" />
    <projectService serviceImplementation="org.elixir_lang.mix.settings.MixSettings" />
    <programRunner implementation="org.elixir_lang.mix.runner.MixRunner" />
    <configurationType implementation="org.elixir_lang.mix.runner.MixRunConfigurationType" />

    <colorSettingsPage implementation="org.elixir_lang.ElixirColorSettingsPage"/>
    <fileTypeFactory implementation="org.elixir_lang.ElixirFileTypeFactory"/>

    <!-- for template -->
    <internalFileTemplate name="Elixir Module"/>
    <internalFileTemplate name="Elixir Application"/>
    <internalFileTemplate name="Elixir Supervisor"/>
    <internalFileTemplate name="Elixir GenServer"/>
    <internalFileTemplate name="Elixir GenEvent"/>

    <lang.parserDefinition language="Elixir" implementationClass="org.elixir_lang.ElixirParserDefinition"/>
    <lang.syntaxHighlighterFactory key="Elixir" implementationClass="org.elixir_lang.ElixirSyntaxHighlighterFactory"/>
    <localInspection displayName="Ambiguous nested calls" enabledByDefault="true" groupName="Elixir"
                     implementationClass="org.elixir_lang.inspection.NoParenthesesManyStrict" language="Elixir"
                     level="ERROR" shortName="NoParenthesesManyStrict"/>
    <localInspection displayName="Ambiguous parentheses" enabledByDefault="true" groupName="Elixir"
                     implementationClass="org.elixir_lang.inspection.NoParenthesesStrict" language="Elixir"
                     level="ERROR" shortName="NoParenthesesStrict"/>
    <localInspection displayName="Missing End-of-Expression" enabledByDefault="true" groupName="Elixir"
                     implementationClass="org.elixir_lang.inspection.MissingEndOfExpression" language="Elixir"
                     level="ERROR" shortName="MissingEndOfExpression"/>
    <localInspection displayName="Keywords Not At End" enabledByDefault="true"
                     groupName="Elixir" implementationClass="org.elixir_lang.inspection.KeywordsNotAtEnd"
                     language="Elixir" level="ERROR" shortName="KeywordsNotAtEnd"/>
  </extensions>

  <application-components>
    <!-- Add your application components here -->
  </application-components>

  <actions>
<<<<<<< HEAD
    <group id="LangElixir.NewActions">
      <separator/>
      <action id="Elixir.NewFile" class="org.elixir_lang.action.CreateElixirModuleAction"
              text="Elixir File" description="Create new Elixir Module">
      </action>
      <separator/>

      <!--<add-to-group group-id="NewGroup" anchor="before" relative-to-action="NewFile"/>-->
      <add-to-group group-id="NewGroup" anchor="before" relative-to-action="NewXml" />
    </group>
=======
    <action id="Elixir.NewFile" class="org.elixir_lang.action.CreateElixirModuleAction"
            text="Elixir File" description="Create new Elixir Module">
      <add-to-group group-id="NewGroup" anchor="last" />
    </action>
>>>>>>> 412f8c1f
  </actions>

</idea-plugin><|MERGE_RESOLUTION|>--- conflicted
+++ resolved
@@ -347,7 +347,6 @@
   </application-components>
 
   <actions>
-<<<<<<< HEAD
     <group id="LangElixir.NewActions">
       <separator/>
       <action id="Elixir.NewFile" class="org.elixir_lang.action.CreateElixirModuleAction"
@@ -358,12 +357,6 @@
       <!--<add-to-group group-id="NewGroup" anchor="before" relative-to-action="NewFile"/>-->
       <add-to-group group-id="NewGroup" anchor="before" relative-to-action="NewXml" />
     </group>
-=======
-    <action id="Elixir.NewFile" class="org.elixir_lang.action.CreateElixirModuleAction"
-            text="Elixir File" description="Create new Elixir Module">
-      <add-to-group group-id="NewGroup" anchor="last" />
-    </action>
->>>>>>> 412f8c1f
   </actions>
 
 </idea-plugin>