--- conflicted
+++ resolved
@@ -12,53 +12,11 @@
       elixir-version: '1.13.4'
       otp-version: '24.3.4.6'
 
-<<<<<<< HEAD
-    steps:
-      - uses: actions/checkout@v5
-      - name: Setup JetBrains Runtime (JBR)
-        uses: ./.github/actions/setup-jbr
-      - name: Set up Elixir
-        uses: erlef/setup-beam@v1
-        with:
-          otp-version: 24.3.4.6
-          elixir-version: 1.13.0
-      - name: Export OTP_RELEASE
-        run: echo "OTP_RELEASE=24.3.4.6" >> $GITHUB_ENV
-      - name: Export ERLANG_SDK_HOME
-        run: echo "ERLANG_SDK_HOME=`erl -eval 'io:format("~s", [code:root_dir()]).' -noshell -run init stop`" >> $GITHUB_ENV
-      - name: Grant execute permission for gradlew
-        run: chmod +x gradlew
-      - name: Compile Tests with Gradle
-        run: ./gradlew --stacktrace compileTestJava
-      - name: Get Elixir Source
-        run: ./gradlew --stacktrace getElixir
-      - name: Release Quoter
-        run: ./gradlew --stacktrace releaseQuoter
-      - name: Test with Gradle
-        run: ./gradlew --stacktrace test
-  verifyPlugin:
-    runs-on: ubuntu-latest
-    steps:
-      - uses: actions/checkout@v5
-      - name: Setup JetBrains Runtime (JBR)
-        uses: ./.github/actions/setup-jbr
-      - name: Grant execute permission for gradlew
-        run: chmod +x gradlew
-      - name: Run Plugin Verifier
-        run: ./gradlew --stacktrace verifyPlugin
-=======
->>>>>>> f4404374
   release:
     needs: [ test-and-verify ]
     runs-on: ubuntu-latest
     steps:
       - uses: actions/checkout@v5
-<<<<<<< HEAD
-      - name: Setup JetBrains Runtime (JBR)
-        uses: ./.github/actions/setup-jbr
-      - name: Grant execute permission for gradlew
-        run: chmod +x gradlew
-=======
 
       - name: Setup Build Environment
         uses: ./.github/actions/setup-env
@@ -66,7 +24,6 @@
           elixir-version: ''
           skip-jcef: 'true'
 
->>>>>>> f4404374
       - name: Build with Gradle
         run: ./gradlew buildPlugin
 
