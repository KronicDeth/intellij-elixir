<idea-plugin version="2">
  <id>org.elixir_lang</id>
  <name>Elixir</name>
  <version>0.1.4-prerelease</version>
  <vendor email="Kronic.Deth@gmail.com">Luke Imhoff</vendor>

  <description><![CDATA[
      Elixir plugin
    ]]></description>

  <change-notes><![CDATA[
<<<<<<< HEAD
      <h1>Next Release</h1>
=======
      <h1>v0.1.3</h1>
>>>>>>> 228c20aa
      <ul>
        <li>
          <p>Enhancements</p>
          <ul>
<<<<<<< HEAD
            <li>All valid escape sequences (<code>\&lt;character&gt;</code>, <code>\x&lt;hexadecimal&gt;</code>, <code>\x{&lt;hexadecimal&gt;}</code>,) are recognized.</li>
          </ul>
        </li>
        <li>
          <p>Bug Fixes</p>
          <ul>
            <li>Sigil terminator escapes are recognized, so that sigils are no longer prematurely terminated.</li>
=======
            <li>
              <p>Support for creation of Elixir modules</p>
            </li>
            <li>
              <p>Atoms with highlighting</p>
              <ul>
                <li>
                  Atom with double or single quotes to allow interpolation.  Double quotes are highlighted as 'String'
                  while single quotes are highlighted as 'Char List'.  This may be changed in the future.
                </li>
                <li>Literal atoms highlighted as 'Atom'.</li>
                <li>Operator atoms highlighted as 'Atom'.</li>
              </ul>
            </li>
>>>>>>> 228c20aa
          </ul>
         </li>
      </ul>
    ]]>
  </change-notes>

  <!-- please see http://confluence.jetbrains.com/display/IDEADEV/Build+Number+Ranges for description -->
  <idea-version since-build="131"/>

  <!-- please see http://confluence.jetbrains.com/display/IDEADEV/Plugin+Compatibility+with+IntelliJ+Platform+Products
       on how to target different products -->
  <depends>com.intellij.modules.lang</depends>

  <extensions defaultExtensionNs="com.intellij">
    <colorSettingsPage implementation="org.elixir_lang.ElixirColorSettingsPage"/>
    <fileTypeFactory implementation="org.elixir_lang.ElixirFileTypeFactory"/>
    <lang.parserDefinition language="Elixir" implementationClass="org.elixir_lang.ElixirParserDefinition"/>
    <lang.syntaxHighlighterFactory key="Elixir" implementationClass="org.elixir_lang.ElixirSyntaxHighlighterFactory"/>

    <internalFileTemplate name="Elixir Module"/>
  </extensions>

  <application-components>
    <!-- Add your application components here -->
  </application-components>

  <project-components>
    <!-- Add your project components here -->
  </project-components>

  <actions>
    <action id="Elixir.NewErlangFile" class="org.elixir_lang.action.CreateElixirFileAction"
            text="Elixir File" description="Create new Elixir file">
      <add-to-group group-id="NewGroup" anchor="before" relative-to-action="NewFile"/>
    </action>
  </actions>

</idea-plugin><|MERGE_RESOLUTION|>--- conflicted
+++ resolved
@@ -1,7 +1,7 @@
 <idea-plugin version="2">
   <id>org.elixir_lang</id>
   <name>Elixir</name>
-  <version>0.1.4-prerelease</version>
+  <version>0.1.4</version>
   <vendor email="Kronic.Deth@gmail.com">Luke Imhoff</vendor>
 
   <description><![CDATA[
@@ -9,39 +9,19 @@
     ]]></description>
 
   <change-notes><![CDATA[
-<<<<<<< HEAD
-      <h1>Next Release</h1>
-=======
-      <h1>v0.1.3</h1>
->>>>>>> 228c20aa
+      <h1>v0.1.4</h1>
       <ul>
         <li>
           <p>Enhancements</p>
           <ul>
-<<<<<<< HEAD
             <li>All valid escape sequences (<code>\&lt;character&gt;</code>, <code>\x&lt;hexadecimal&gt;</code>, <code>\x{&lt;hexadecimal&gt;}</code>,) are recognized.</li>
+            <li>Support for creation of Elixir modules</li>
           </ul>
         </li>
         <li>
           <p>Bug Fixes</p>
           <ul>
             <li>Sigil terminator escapes are recognized, so that sigils are no longer prematurely terminated.</li>
-=======
-            <li>
-              <p>Support for creation of Elixir modules</p>
-            </li>
-            <li>
-              <p>Atoms with highlighting</p>
-              <ul>
-                <li>
-                  Atom with double or single quotes to allow interpolation.  Double quotes are highlighted as 'String'
-                  while single quotes are highlighted as 'Char List'.  This may be changed in the future.
-                </li>
-                <li>Literal atoms highlighted as 'Atom'.</li>
-                <li>Operator atoms highlighted as 'Atom'.</li>
-              </ul>
-            </li>
->>>>>>> 228c20aa
           </ul>
          </li>
       </ul>
@@ -58,10 +38,9 @@
   <extensions defaultExtensionNs="com.intellij">
     <colorSettingsPage implementation="org.elixir_lang.ElixirColorSettingsPage"/>
     <fileTypeFactory implementation="org.elixir_lang.ElixirFileTypeFactory"/>
+    <internalFileTemplate name="Elixir Module"/>
     <lang.parserDefinition language="Elixir" implementationClass="org.elixir_lang.ElixirParserDefinition"/>
     <lang.syntaxHighlighterFactory key="Elixir" implementationClass="org.elixir_lang.ElixirSyntaxHighlighterFactory"/>
-
-    <internalFileTemplate name="Elixir Module"/>
   </extensions>
 
   <application-components>
