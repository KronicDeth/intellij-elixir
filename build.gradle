plugins {
    id "org.jetbrains.intellij" version "1.17.3"
    id "org.jetbrains.kotlin.jvm" version "1.9.10"
    id "de.undercouch.download" version "4.1.2"
}

ext {
    cachePath = "${rootDir}/cache"

    elixirPath = "${cachePath}/elixir-${elixirVersion}"

    quoterVersion = "2.1.0"

    quoterUnzippedPath = "${cachePath}/elixir-${elixirVersion}-intellij_elixir-${quoterVersion}"
    quoterReleasePath = "${quoterUnzippedPath}/_build/dev/rel/intellij_elixir"
    quoterExe = "${quoterReleasePath}/bin/intellij_elixir"
    quoterZipPath = "${cachePath}/intellij_elixir-${quoterVersion}.zip"
    quoterZipRootPath = "${cachePath}/intellij_elixir-${quoterVersion}"

    if (project.hasProperty("isRelease") && isRelease) {
        versionSuffix = ""
        channel = "default"
    } else {
        def date = new Date().format("yyyyMMddHHmmss", TimeZone.getTimeZone("UTC"))
        versionSuffix = "-pre+$date"
        channel = "canary"
    }

    version "$baseVersion$versionSuffix"
}

allprojects {
    apply plugin: 'java'
    sourceCompatibility = javaVersion
    targetCompatibility = javaVersion
    tasks.withType(JavaCompile) { options.encoding = 'UTF-8' }
}

sourceSets {
    main {
        java.srcDirs 'src', 'gen'
        resources.srcDirs 'resources'
    }
    test {
        java.srcDir 'tests'
    }
}

allprojects {
    apply plugin: 'org.jetbrains.intellij'
    intellij {
        plugins = [// needed for jps builder
                   "java",
                   // needed for documentation rendering
                   "markdown",
                   // always have IdeaVIM installed in sandbox
                   "IdeaVIM:2.14.0"]
        pluginName.set('intellij-elixir')
        version.set(ideaVersion)
        downloadSources.set(Boolean.valueOf(sources))
    }

    patchPluginXml {
        def stripTag = { text, tag -> text.replace("<${tag}>", "").replace("</${tag}>", "") }
        def bodyInnerHTML = { path ->
            stripTag(stripTag(file(path).text, "html"), "body")
        }

        changeNotes.set(bodyInnerHTML("resources/META-INF/changelog.html"))
        pluginDescription.set(bodyInnerHTML("resources/META-INF/description.html"))

        sinceBuild = "241.14494.240"
        untilBuild = "241.*"
    }

    publishPlugin {
        distributionFile = layout.buildDirectory.file("distributions/${System.getenv("ASSET_NAME")}")
        token = provider {
            System.getenv("JET_BRAINS_MARKETPLACE_TOKEN")
        }
        channels = publishChannels.split(',').toList()
    }

    runPluginVerifier {
<<<<<<< HEAD
        ideVersions = ["2024.1"]
=======
        ideVersions = ["2024.1.4"]
>>>>>>> 029b5d06
    }
}

apply plugin: "kotlin"

//noinspection GroovyAssignabilityCheck,GrUnresolvedAccess
tasks.withType(org.jetbrains.kotlin.gradle.tasks.KotlinCompile).all {
    //noinspection GrUnresolvedAccess
    kotlinOptions {
        apiVersion = "1.7"
        jvmTarget = "17"
        freeCompilerArgs = ["-Xjvm-default=all"]
    }
}

def compilationPackages = ['org/intellij/elixir/build/**', 'org/intellij/elixir/jps/**']

test {
    environment "ELIXIR_LANG_ELIXIR_PATH", elixirPath
    environment "ELIXIR_EBIN_DIRECTORY", "${elixirPath}/lib/elixir/ebin/"
    environment "ELIXIR_VERSION", elixirVersion
    setScanForTestClasses(false)
    include("**/Issue*.class")
    include("**/*Test.class")
    include("**/*TestCase.class")
    useJUnit {
        exclude compilationPackages
    }
    testLogging {
        exceptionFormat = 'full'
    }
}

task testCompilation(type: Test, group: 'Verification', dependsOn: [classes, testClasses]) {
    useJUnit {
        include compilationPackages
    }
    testLogging {
        exceptionFormat = 'full'
    }
}

repositories {
    maven { url 'https://maven-central.storage.googleapis.com' }
    mavenCentral()
}

dependencies {
    implementation project('jps-builder')
    implementation project('jps-shared')
    implementation files('lib/OtpErlang.jar')
    implementation group: 'commons-io', name: 'commons-io', version: '2.16.1'

    testImplementation group: 'org.mockito', name: 'mockito-core', version: '2.2.9'
    testImplementation group: 'org.objenesis', name: 'objenesis', version: '2.4'
}

project(':jps-builder') {
    dependencies {
        implementation project(':jps-shared')
    }
}

apply plugin: 'idea'
idea {
    project {
        jdkName = javaVersion
        languageLevel = javaVersion
    }
    module {
        generatedSourceDirs += file('gen')
    }
}

task getElixir {
    doLast {
        def folder = new File(elixirPath)

        if (!folder.isDirectory() || folder.list().size() == 0) {
            download {
                src "https://github.com/elixir-lang/elixir/archive/v${elixirVersion}.zip"
                dest "${rootDir}/cache/Elixir.${elixirVersion}.zip"
                overwrite false
            }
        }

        def binFolder = new File("${elixirPath}/bin")
        if (!binFolder.isDirectory() || folder.list().size() == 0) {
            copy {
                from zipTree("${rootDir}/cache/Elixir.${elixirVersion}.zip")
                into "${rootDir}/cache/"
            }

            exec {
                workingDir elixirPath
                commandLine "make"
            }
        }
    }
}

task getQuoter {
    doLast {
        download {
            src "https://github.com/KronicDeth/intellij_elixir/archive/v${quoterVersion}.zip"
            dest quoterZipPath
            overwrite false
        }

        def folder = new File(quoterUnzippedPath)
        if (!folder.isDirectory() || folder.list().size() == 0) {
            copy {
                from zipTree(quoterZipPath)
                into cachePath
            }

            def quoterZipRootFile = new File(quoterZipRootPath)

            quoterZipRootFile.renameTo(quoterUnzippedPath)
        }
    }
}

task getQuoterDeps(dependsOn: getQuoter) {
    doLast {
        exec {
            workingDir quoterUnzippedPath
            commandLine 'mix', 'do', 'local.rebar', '--force,', 'local.hex', '--force,', 'deps.get'
            // standardOutput = System.out
            // errorOutput = System.err
        }
    }
}

task releaseQuoter(dependsOn: getQuoterDeps) {
    doLast {
        def file = new File(quoterExe)

        if (!file.canExecute()) {
            exec {
                workingDir quoterUnzippedPath
                commandLine 'mix', 'do', 'local.rebar', '--force,', 'local.hex', '--force,', 'deps.get,', 'release'
                // standardOutput = System.out
                // errorOutput = System.err
            }
        }
    }
}

compileJava {
}

compileTestJava {
    dependsOn getElixir
    dependsOn getQuoter
}

task runQuoter(type: Exec, dependsOn: releaseQuoter) {
    environment "RELEASE_COOKIE", "intellij_elixir"
    environment "RELEASE_DISTRIBUTION", "name"
    environment "RELEASE_NAME", "intellij_elixir@127.0.0.1"
    executable quoterExe
    args "daemon"
}

task stopQuoter(type: Exec, dependsOn: releaseQuoter) {
    environment "RELEASE_COOKIE", "intellij_elixir"
    environment "RELEASE_DISTRIBUTION", "name"
    environment "RELEASE_NAME", "intellij_elixir@127.0.0.1"
    executable quoterExe
    args "stop"
}

runIde {
    jvmArgs "-Didea.ProcessCanceledException=disabled"
    maxHeapSize = "7g"
}

test {
    dependsOn runQuoter
    finalizedBy stopQuoter
}
<|MERGE_RESOLUTION|>--- conflicted
+++ resolved
@@ -82,11 +82,7 @@
     }
 
     runPluginVerifier {
-<<<<<<< HEAD
-        ideVersions = ["2024.1"]
-=======
         ideVersions = ["2024.1.4"]
->>>>>>> 029b5d06
     }
 }
 
