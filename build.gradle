--- conflicted
+++ resolved
@@ -136,11 +136,7 @@
     implementation project('jps-shared')
     implementation files('lib/OtpErlang.jar')
     implementation group: 'commons-io', name: 'commons-io', version: '2.16.1'
-<<<<<<< HEAD
-    testImplementation('junit:junit:4.13.2')
-=======
-
->>>>>>> 66f64c7f
+
     testImplementation group: 'org.mockito', name: 'mockito-core', version: '2.2.9'
     testImplementation group: 'org.objenesis', name: 'objenesis', version: '2.4'
 }
@@ -262,8 +258,8 @@
 }
 
 runIde {
+    systemProperty "idea.log.debug.categories", "org.intellij.elixir"
     jvmArgs "-Didea.ProcessCanceledException=disabled"
-    systemProperty "idea.log.debug.categories", "org.intellij.elixir"
     maxHeapSize = "7g"
 }
 
